--- conflicted
+++ resolved
@@ -1,117 +1,114 @@
-function generate_diameters!(arrays, parameters, U::Berthier)
-    # Sample regularly from the P(D) = A/D^3 distribution using inverse of CDF
-    D_array = arrays.D_array
-    N = length(D_array)
-    σ_ratio = U.σ_ratio
-    A = 1/2 + 1/(σ_ratio-1)
-    σmin = (1 + σ_ratio)/(2*σ_ratio)
-    D_array .= shuffle([sqrt(1/(σmin^-2 - 2P/A)) for P in LinRange(1/(2N), 1-1/(2N), N)])
-    println("The volume fraction is φ = $(find_volume_fraction(D_array, parameters.box_size, parameters.system.dims))")
-<<<<<<< HEAD
-=======
-
->>>>>>> 78481e9b
-end
-
-function generate_diameters!(arrays, parameters, U::Union{LJ, PowerLaw, GaussianCore})
-    # all diameters are equal
-    D_array = arrays.D_array
-    D_array .= ones(parameters.N)*U.σ
-    println("The volume fraction is φ = $(find_volume_fraction(D_array, parameters.box_size, parameters.system.dims))")
-end
-
-function generate_diameters!(arrays, parameters, U::HardSphere)
-    # all diameters are equal
-    D_array = arrays.D_array
-    D_array .= 1.0
-    println("The volume fraction is φ = $(find_volume_fraction(D_array, parameters.box_size, parameters.system.dims))")
-end
-
-
-function generate_diameters!(arrays, parameters, U::Weysser)
-    # Sample regularly from the uniform distribution P(D) = 1/(2δ),  D ∈ (1-δ, 1+δ)
-    D_array = arrays.D_array
-    N = length(D_array)
-    δ = U.δ
-    D_array .= shuffle([2*δ*P+1-δ for P in LinRange(1/(2N), 1-1/(2N), N)])
-    println("The volume fraction is φ = $(find_volume_fraction(D_array, parameters.box_size, parameters.system.dims))")
-end
-
-function sample_A_sigma3(σmin, A)
-    P = rand()
-    σ = sqrt(1/(σmin^-2 - 2P/A))
-    return σ
-end
-
-function find_random_initial_configuration!(arrays, parameters, output, neighborlist; max_growth_steps=10000, steps=1000)
-    """
-    Places N particles on a lattice and does some MC steps to make it energetically physical
-    """
-    dims = parameters.system.dims
-    N = parameters.N
-    kBT = parameters.system.kBT
-    parameters.system.kBT = 10.0
-    box_size = parameters.box_size
-    r_array = arrays.r_array
-    println("The volume fraction is φ = $(find_volume_fraction(arrays.D_array, parameters.box_size, parameters.system.dims))")
-    println("The temperature is kBT = $(parameters.system.kBT)")
-
-    # place on cubic lattice
-    Nx = ceil(Int64, N^(1/dims))
-    for i = 1:N
-        r_array[i] = rand(SVector{dims,Float64})*box_size 
-    end
-    output.steps_done = 0
-    update_neighbor_lists!(arrays, parameters, output, neighborlist)
-    output.potential_energy = calculate_full_energy(arrays, parameters, neighborlist)
-    println("Initialized particles on a simple cubic lattice.")
-    println("Running quick MC equilibration at high temperature.")
-    if !isfinite(output.potential_energy) && parameters.interaction_potential == HardSphere()
-        
-        println("Growing the hard spheres when overlaps")
-        arrays.D_array .*= 0.01
-        for i=0:max_growth_steps
-            ## Increase diameters
-            update_neighbor_lists!(arrays, parameters, output, neighborlist)
-            output.potential_energy = calculate_full_energy(arrays, parameters, neighborlist)
-
-            if arrays.D_array[1] == 1.0 && isfinite(output.potential_energy)
-                break
-            end
-
-            if isfinite(output.potential_energy)
-                arrays.D_array .+= 0.01            
-                if arrays.D_array[1] > 1.0
-                    arrays.D_array .= 1.0
-                end
-            end
-
-            do_MC_step!(arrays, parameters, output, neighborlist, 0.0)
-        end
-
-        if arrays.D_array[1] < 1.0 || !isfinite(output.potential_energy)
-            error("Not coverged, increase growth steps")
-        end
-    end
-
-    @time for i=0:steps
-        if i % (steps ÷ 10) == 0
-            output.potential_energy = calculate_full_energy(arrays, parameters, neighborlist)
-            if parameters.q_cutoff > 0.0
-                calculate_ql_averaged(arrays, parameters, output, neighborlist, 6)
-                calculate_ql_averaged(arrays, parameters, output, neighborlist, 4)
-            end
-            println(
-                        "$(i)/$(steps), ",
-                        "E_pot = $(round(output.potential_energy,digits=2)),  ",
-                        "q4 = $(round(output.q4,digits=6)), ", 
-                        "q6 = $(round(output.q6, digits=6))"
-                    )
-                         
-        end
-        do_MC_step!(arrays, parameters, output, neighborlist, 0.0)
-    end
-    println("Successfully found an initial configuration. Starting simulation now.")
-    parameters.system.kBT = kBT
-end
-
+function generate_diameters!(arrays, parameters, U::Berthier)
+    # Sample regularly from the P(D) = A/D^3 distribution using inverse of CDF
+    D_array = arrays.D_array
+    N = length(D_array)
+    σ_ratio = U.σ_ratio
+    A = 1/2 + 1/(σ_ratio-1)
+    σmin = (1 + σ_ratio)/(2*σ_ratio)
+    D_array .= shuffle([sqrt(1/(σmin^-2 - 2P/A)) for P in LinRange(1/(2N), 1-1/(2N), N)])
+    println("The volume fraction is φ = $(find_volume_fraction(D_array, parameters.box_size, parameters.system.dims))")
+
+end
+
+function generate_diameters!(arrays, parameters, U::Union{LJ, PowerLaw, GaussianCore})
+    # all diameters are equal
+    D_array = arrays.D_array
+    D_array .= ones(parameters.N)*U.σ
+    println("The volume fraction is φ = $(find_volume_fraction(D_array, parameters.box_size, parameters.system.dims))")
+end
+
+function generate_diameters!(arrays, parameters, U::HardSphere)
+    # all diameters are equal
+    D_array = arrays.D_array
+    D_array .= 1.0
+    println("The volume fraction is φ = $(find_volume_fraction(D_array, parameters.box_size, parameters.system.dims))")
+end
+
+
+function generate_diameters!(arrays, parameters, U::Weysser)
+    # Sample regularly from the uniform distribution P(D) = 1/(2δ),  D ∈ (1-δ, 1+δ)
+    D_array = arrays.D_array
+    N = length(D_array)
+    δ = U.δ
+    D_array .= shuffle([2*δ*P+1-δ for P in LinRange(1/(2N), 1-1/(2N), N)])
+    println("The volume fraction is φ = $(find_volume_fraction(D_array, parameters.box_size, parameters.system.dims))")
+end
+
+function sample_A_sigma3(σmin, A)
+    P = rand()
+    σ = sqrt(1/(σmin^-2 - 2P/A))
+    return σ
+end
+
+function find_random_initial_configuration!(arrays, parameters, output, neighborlist; max_growth_steps=10000, steps=1000)
+    """
+    Places N particles on a lattice and does some MC steps to make it energetically physical
+    """
+    dims = parameters.system.dims
+    N = parameters.N
+    kBT = parameters.system.kBT
+    parameters.system.kBT = 10.0
+    box_size = parameters.box_size
+    r_array = arrays.r_array
+    println("The volume fraction is φ = $(find_volume_fraction(arrays.D_array, parameters.box_size, parameters.system.dims))")
+    println("The temperature is kBT = $(parameters.system.kBT)")
+
+    # place on cubic lattice
+    Nx = ceil(Int64, N^(1/dims))
+    for i = 1:N
+        r_array[i] = rand(SVector{dims,Float64})*box_size 
+    end
+    output.steps_done = 0
+    update_neighbor_lists!(arrays, parameters, output, neighborlist)
+    output.potential_energy = calculate_full_energy(arrays, parameters, neighborlist)
+    println("Initialized particles on a simple cubic lattice.")
+    println("Running quick MC equilibration at high temperature.")
+    if !isfinite(output.potential_energy) && parameters.interaction_potential == HardSphere()
+        
+        println("Growing the hard spheres when overlaps")
+        arrays.D_array .*= 0.01
+        for i=0:max_growth_steps
+            ## Increase diameters
+            update_neighbor_lists!(arrays, parameters, output, neighborlist)
+            output.potential_energy = calculate_full_energy(arrays, parameters, neighborlist)
+
+            if arrays.D_array[1] == 1.0 && isfinite(output.potential_energy)
+                break
+            end
+
+            if isfinite(output.potential_energy)
+                arrays.D_array .+= 0.01            
+                if arrays.D_array[1] > 1.0
+                    arrays.D_array .= 1.0
+                end
+            end
+
+            do_MC_step!(arrays, parameters, output, neighborlist, 0.0)
+        end
+
+        if arrays.D_array[1] < 1.0 || !isfinite(output.potential_energy)
+            error("Not coverged, increase growth steps")
+        end
+    end
+
+    @time for i=0:steps
+        if i % (steps ÷ 10) == 0
+            output.potential_energy = calculate_full_energy(arrays, parameters, neighborlist)
+            if parameters.q_cutoff > 0.0
+                calculate_ql_averaged(arrays, parameters, output, neighborlist, 6)
+                calculate_ql_averaged(arrays, parameters, output, neighborlist, 4)
+            end
+            println(
+                        "$(i)/$(steps), ",
+                        "E_pot = $(round(output.potential_energy,digits=2)),  ",
+                        "q4 = $(round(output.q4,digits=6)), ", 
+                        "q6 = $(round(output.q6, digits=6))"
+                    )
+                         
+        end
+        do_MC_step!(arrays, parameters, output, neighborlist, 0.0)
+    end
+    println("Successfully found an initial configuration. Starting simulation now.")
+    parameters.system.kBT = kBT
+end
+